import { Message as VercelMessage } from "ai";
import {
  Loader2,
  AlertCircle,
  MessageSquare,
  Copy,
  Check,
  ChevronDown,
  Trash,
  Volume2,
  Pause,
  Send,
} from "lucide-react";
import { useEffect, useRef, useState } from "react";
import { Button } from "@/components/ui/button";
import { AnimatePresence, motion } from "framer-motion";
import { useChatSynth } from "@/hooks/useChatSynth";
import { useTerminalSounds } from "@/hooks/useTerminalSounds";
import HtmlPreview, {
  isHtmlCodeBlock,
  extractHtmlContent,
} from "@/components/shared/HtmlPreview";
import { StickToBottom, useStickToBottomContext } from "use-stick-to-bottom";
import { useTtsQueue } from "@/hooks/useTtsQueue";
import { useAppStore } from "@/stores/useAppStore";
import { appRegistry } from "@/config/appRegistry";
import {
  ToolInvocationMessage,
  type ToolInvocationPart,
} from "@/components/shared/ToolInvocationMessage";
import { useChatsStore } from "@/stores/useChatsStore";
import {
  Tooltip,
  TooltipContent,
  TooltipProvider,
  TooltipTrigger,
} from "@/components/ui/tooltip";
import { LinkPreview } from "@/components/shared/LinkPreview";
import { useIsMobile } from "@/hooks/useIsMobile";

// --- Color Hashing for Usernames ---
const userColors = [
  "bg-pink-100 text-black",
  "bg-purple-100 text-black",
  "bg-indigo-100 text-black",
  "bg-teal-100 text-black",
  "bg-lime-100 text-black",
  "bg-amber-100 text-black",
  "bg-cyan-100 text-black",
  "bg-rose-100 text-black",
];

const getUserColorClass = (username?: string): string => {
  if (!username) {
    return "bg-gray-100 text-black"; // Default or fallback color
  }
  // Simple hash function
  const hash = username
    .split("")
    .reduce((acc, char) => acc + char.charCodeAt(0), 0);
  return userColors[hash % userColors.length];
};
// --- End Color Hashing ---

// Helper to decode common HTML entities so they render correctly
const decodeHtmlEntities = (str: string): string => {
  if (!str) return str;
  // Prefer DOM-based decoding when available (browser environment)
  if (typeof window !== "undefined" && typeof document !== "undefined") {
    const txt = document.createElement("textarea");
    txt.innerHTML = str;
    return txt.value;
  }
  // Fallback: basic replacements (covers most common entities)
  return str
    .replace(/&amp;/g, "&")
    .replace(/&lt;/g, "<")
    .replace(/&gt;/g, ">")
    .replace(/&quot;/g, '"')
    .replace(/&#39;/g, "'")
    .replace(/&apos;/g, "'");
};

// Helper function to parse markdown and segment text
const parseMarkdown = (
  text: string
): { type: string; content: string; url?: string }[] => {
  const tokens: { type: string; content: string; url?: string }[] = [];
  let currentIndex = 0;
  // Regex to match URLs, Markdown links, bold, italic, CJK, emojis, words, spaces, or other characters
  const regex =
    /(\[([^\]]+?)\]\((https?:\/\/[^\s]+?)\))|(\*\*(.*?)\*\*)|(\*(.*?)\*)|(https?:\/\/[^\s]+)|([\p{Emoji_Presentation}\p{Extended_Pictographic}]|[\p{Script=Han}\p{Script=Hiragana}\p{Script=Katakana}\p{Script=Hangul}]|[a-zA-Z0-9]+|[^\S\n]+|[^a-zA-Z0-9\s\p{Emoji_Presentation}\p{Extended_Pictographic}\p{Script=Han}\p{Script=Hiragana}\p{Script=Katakana}\p{Script=Hangul}*]+)/gu;
  let match;

  while ((match = regex.exec(text)) !== null) {
    if (match[1]) {
      // Markdown link: [text](url)
      tokens.push({ type: "link", content: match[2], url: match[3] });
    } else if (match[4]) {
      // Bold: **text**
      tokens.push({ type: "bold", content: match[5] });
    } else if (match[6]) {
      // Italic: *text*
      tokens.push({ type: "italic", content: match[7] });
    } else if (match[8]) {
      // Plain URL
      tokens.push({ type: "link", content: match[8], url: match[8] });
    } else if (match[9]) {
      // Other text (CJK, emoji, word, space, etc.)
      tokens.push({ type: "text", content: match[9] });
    }
    currentIndex = regex.lastIndex;
  }

  // Capture any remaining text (shouldn't happen with the current regex, but good practice)
  if (currentIndex < text.length) {
    tokens.push({ type: "text", content: text.slice(currentIndex) });
  }

  return tokens;
};

// Helper function to segment text properly for CJK and emojis
const segmentText = (
  text: string
): { type: string; content: string; url?: string }[] => {
  // First split by line breaks to preserve them
  return text.split(/(\n)/).flatMap((segment) => {
    if (segment === "\n") return [{ type: "text", content: "\n" }];
    // Parse markdown (including links) and maintain word boundaries in the segment
    return parseMarkdown(segment);
  });
};

// Helper function to check if text contains only emojis
const isEmojiOnly = (text: string): boolean => {
  const emojiRegex = /^[\p{Emoji_Presentation}\p{Extended_Pictographic}\s]+$/u;
  return emojiRegex.test(text);
};

// Helper function to extract user-friendly error message
const getErrorMessage = (error: Error): string => {
  if (!error.message) return "An error occurred";

  // Try to extract JSON from the error message
  const jsonMatch = error.message.match(/\{.*\}/);

  if (jsonMatch) {
    try {
      const errorData = JSON.parse(jsonMatch[0]);

      // Handle specific error types
      if (errorData.error === "rate_limit_exceeded") {
        if (errorData.isAuthenticated) {
          return `Daily AI message limit reached.`;
        } else {
          return `Login to continue chatting with Ryo.`;
        }
      }

      // Handle authentication error
      if (errorData.error === "authentication_failed") {
        return `Session expired. Please login again.`;
      }

      // Return the error field if it exists and is a string
      if (typeof errorData.error === "string") {
        return errorData.error;
      }

      // Return the message field if it exists
      if (typeof errorData.message === "string") {
        return errorData.message;
      }
    } catch {
      // If JSON parsing fails, continue to fallback
    }
  }

  // If the message starts with "Error: ", remove it for cleaner display
  if (error.message.startsWith("Error: ")) {
    return error.message.slice(7);
  }

  // Return the original message as fallback
  return error.message;
};

// --- New helper: prettify tool names ---
/**
 * Convert camelCase / PascalCase tool names to a human-readable string.
 * Example: "textEditSearchReplace" -> "Text Edit Search Replace".
 */
const formatToolName = (name: string): string =>
  name
    .replace(/([A-Z])/g, " $1") // insert space before capitals
    .replace(/^./, (ch) => ch.toUpperCase()) // capitalize first letter
    .trim();
// --- End helper: prettify tool names ---

// Helper to map an app id to a user-friendly name (falls back to formatting the id)
const getAppName = (id?: string): string => {
  if (!id) return "app";
  const entry = (appRegistry as Record<string, { name?: string }>)[id];
  return entry?.name || formatToolName(id);
};

// Define an extended message type that includes username
// Extend VercelMessage and add username and the 'human' role
interface ChatMessage extends Omit<VercelMessage, "role"> {
  // Omit the original role to redefine it
  username?: string; // Add username, make it optional for safety
  role: VercelMessage["role"] | "human"; // Allow original roles plus 'human'
  isPending?: boolean; // Add isPending flag
}

interface ChatMessagesProps {
  messages: ChatMessage[]; // Use the extended type
  isLoading: boolean;
  error?: Error;
  onRetry?: () => void;
  onClear?: () => void;
  isRoomView: boolean; // Indicates if this is a room view (vs Ryo chat)
  roomId?: string; // Needed for message deletion calls
  isAdmin?: boolean; // Whether the current user has admin privileges (e.g. username === "ryo")
  username?: string; // Current client username (needed for delete request)
  onMessageDeleted?: (messageId: string) => void; // Callback when a message is deleted locally
  fontSize: number; // Add font size prop
  scrollToBottomTrigger: number; // Add scroll trigger prop
  highlightSegment?: { messageId: string; start: number; end: number } | null;
  isSpeaking?: boolean;
  onSendMessage?: (username: string) => void; // Callback when send message button is clicked
}

// Component to render the scroll-to-bottom button using the library's context
function ScrollToBottomButton() {
  const { isAtBottom, scrollToBottom } = useStickToBottomContext();

  return (
    <AnimatePresence>
      {!isAtBottom && (
        <motion.button
          initial={{ opacity: 0, scale: 0.8, y: 10 }}
          animate={{ opacity: 1, scale: 1, y: 0 }}
          exit={{ opacity: 0, scale: 0.8, y: 10 }}
          transition={{ type: "spring", duration: 0.2 }}
          className="absolute bottom-14 right-3 bg-black/70 hover:bg-black text-white p-1.5 rounded-full shadow-md z-20"
          onClick={() => scrollToBottom()} // Use the library's function
          aria-label="Scroll to bottom"
        >
          <ChevronDown className="h-4 w-4 translate-y-0.3" />
        </motion.button>
      )}
    </AnimatePresence>
  );
}

// --- NEW INNER COMPONENT ---
interface ChatMessagesContentProps {
  messages: ChatMessage[];
  isLoading: boolean;
  error?: Error;
  onRetry?: () => void;
  onClear?: () => void;
  isRoomView: boolean;
  roomId?: string;
  isAdmin: boolean;
  username?: string;
  onMessageDeleted?: (messageId: string) => void;
  fontSize: number;
  scrollToBottomTrigger: number;
  highlightSegment?: { messageId: string; start: number; end: number } | null;
  isSpeaking?: boolean;
  onSendMessage?: (username: string) => void;
}

function ChatMessagesContent({
  messages,
  isLoading,
  error,
  onRetry,
  onClear,
  isRoomView,
  roomId,
  isAdmin,
  username,
  onMessageDeleted,
  fontSize,
  scrollToBottomTrigger,
  highlightSegment,
  isSpeaking,
  onSendMessage,
}: ChatMessagesContentProps) {
  const { playNote } = useChatSynth();
  const { playElevatorMusic, stopElevatorMusic, playDingSound } =
    useTerminalSounds();
  const [copiedMessageId, setCopiedMessageId] = useState<string | null>(null);
  const { speak, stop, isSpeaking: localTtsSpeaking } = useTtsQueue();
  const speechEnabled = useAppStore((state) => state.speechEnabled);
  const [playingMessageId, setPlayingMessageId] = useState<string | null>(null);
  const [speechLoadingId, setSpeechLoadingId] = useState<string | null>(null);
  const [hoveredMessageId, setHoveredMessageId] = useState<string | null>(null);
  const [isInteractingWithPreview, setIsInteractingWithPreview] =
    useState(false);
  const isMobile = useIsMobile();

  // Helper to detect if we're on a touch device
  const isTouchDevice = () => {
    return 'ontouchstart' in window || navigator.maxTouchPoints > 0;
  };

  // Local highlight state for manual speech triggered from this component
  const [localHighlightSegment, setLocalHighlightSegment] = useState<{
    messageId: string;
    start: number;
    end: number;
  } | null>(null);
  const localHighlightQueueRef = useRef<
    { messageId: string; start: number; end: number }[]
  >([]);

  const previousMessagesRef = useRef<ChatMessage[]>([]);
  const initialMessageIdsRef = useRef<Set<string>>(new Set());
  const hasInitializedRef = useRef(false);

  // Get scrollToBottom from context - NOW SAFE TO CALL HERE
  const { scrollToBottom } = useStickToBottomContext();

  // Effect for Sound/Vibration
  useEffect(() => {
    if (
      previousMessagesRef.current.length > 0 &&
      messages.length > previousMessagesRef.current.length
    ) {
      const previousIds = new Set(
        previousMessagesRef.current.map(
          (m) => m.id || `${m.role}-${m.content.substring(0, 10)}`
        )
      );
      const newMessages = messages.filter(
        (currentMsg) =>
          !previousIds.has(
            currentMsg.id ||
              `${currentMsg.role}-${currentMsg.content.substring(0, 10)}`
          )
      );
      const newHumanMessage = newMessages.find((msg) => msg.role === "human");
      if (newHumanMessage) {
        playNote();
        if ("vibrate" in navigator) {
          navigator.vibrate(100);
        }
      }
    }
    previousMessagesRef.current = messages;
  }, [messages, playNote]);

  // Effect to capture initial message IDs
  useEffect(() => {
    if (!hasInitializedRef.current && messages.length > 0) {
      hasInitializedRef.current = true;
      previousMessagesRef.current = messages;
      initialMessageIdsRef.current = new Set(
        messages.map((m) => m.id || `${m.role}-${m.content.substring(0, 10)}`)
      );
    } else if (messages.length === 0) {
      hasInitializedRef.current = false;
    }
  }, [messages]);

  // Effect to trigger scroll to bottom
  const isInitialMount = useRef(true);
  useEffect(() => {
    if (isInitialMount.current) {
      isInitialMount.current = false;
    } else {
      scrollToBottom();
    }
  }, [scrollToBottomTrigger, scrollToBottom]);

  // Clear loading indicator when TTS actually starts playing
  useEffect(() => {
    if (localTtsSpeaking && speechLoadingId) {
      setSpeechLoadingId(null);
    }
  }, [localTtsSpeaking, speechLoadingId]);

  const copyMessage = async (message: ChatMessage) => {
    try {
      await navigator.clipboard.writeText(message.content);
      setCopiedMessageId(
        message.id || `${message.role}-${message.content.substring(0, 10)}`
      );
      setTimeout(() => setCopiedMessageId(null), 2000);
    } catch (err) {
      console.error("Failed to copy message:", err);
      // Fallback
      try {
        const textarea = document.createElement("textarea");
        textarea.value = message.content;
        document.body.appendChild(textarea);
        textarea.select();
        document.execCommand("copy");
        document.body.removeChild(textarea);
        setCopiedMessageId(
          message.id || `${message.role}-${message.content.substring(0, 10)}`
        );
        setTimeout(() => setCopiedMessageId(null), 2000);
      } catch (fallbackErr) {
        console.error("Fallback copy failed:", fallbackErr);
      }
    }
  };

  const deleteMessage = async (message: ChatMessage) => {
    if (!roomId || !message.id) return;

    // Use DELETE method with proper authentication headers (matching deleteRoom pattern)
    const url = `/api/chat-rooms?action=deleteMessage&roomId=${roomId}&messageId=${message.id}`;

    // Build headers with authentication
    const headers: HeadersInit = {
      "Content-Type": "application/json",
    };

    // Add authentication headers - get from store
    const authToken = useChatsStore.getState().authToken;
    if (username && authToken) {
      headers["Authorization"] = `Bearer ${authToken}`;
      headers["X-Username"] = username;
    }

    try {
      const res = await fetch(url, {
        method: "DELETE",
        headers,
      });
      if (!res.ok) {
        const errorData = await res
          .json()
          .catch(() => ({ error: `HTTP error! status: ${res.status}` }));
        console.error("Failed to delete message", errorData);
      } else {
        onMessageDeleted?.(message.id);
      }
    } catch (err) {
      console.error("Error deleting message", err);
    }
  };

  const isUrgentMessage = (content: string) => content.startsWith("!!!!");

  // Helper function to extract URLs from message content for link previews
  const extractUrls = (content: string): string[] => {
    const urls = new Set<string>();
    const tokens = segmentText(content);
    
    tokens.forEach(token => {
      if (token.type === "link" && token.url) {
        urls.add(token.url);
      }
    });
    
    return Array.from(urls);
  };

  // Return the message list rendering logic
  return (
    <AnimatePresence initial={false} mode="sync">
      {messages.length === 0 && !isRoomView && (
        <motion.div
          initial={{ opacity: 0, y: 20 }}
          animate={{ opacity: 1, y: 0 }}
          className="flex items-center gap-2 text-gray-500 font-['Geneva-9'] text-[16px] antialiased h-[12px]"
        >
          <MessageSquare className="h-3 w-3" />
          <span>Start a new conversation?</span>
          {onClear && (
            <Button
              size="sm"
              variant="link"
              onClick={onClear}
              className="m-0 p-0 text-[16px] h-0 text-gray-500 hover:text-gray-700"
            >
              New chat
            </Button>
          )}
        </motion.div>
      )}
      {messages.map((message) => {
        const messageKey =
          message.id || `${message.role}-${message.content.substring(0, 10)}`;
        const isInitialMessage = initialMessageIdsRef.current.has(messageKey);

        const variants = { initial: { opacity: 0 }, animate: { opacity: 1 } };
        let bgColorClass = "";
        if (message.role === "user") bgColorClass = "bg-yellow-100 text-black";
        else if (message.role === "assistant")
          bgColorClass = "bg-blue-100 text-black";
        else if (message.role === "human")
          bgColorClass = getUserColorClass(message.username);

        // Trim leading "!!!!" for urgent messages and decode HTML entities
        const rawContent = isUrgentMessage(message.content)
          ? message.content.slice(4).trimStart()
          : message.content;
        const displayContent = decodeHtmlEntities(rawContent);

        const combinedHighlightSeg = highlightSegment || localHighlightSegment;
        const combinedIsSpeaking = isSpeaking || localTtsSpeaking;

        const highlightActive =
          combinedIsSpeaking &&
          combinedHighlightSeg &&
          combinedHighlightSeg.messageId === message.id;

        return (
          <motion.div
            layout="position"
            key={messageKey}
            variants={variants}
            initial={isInitialMessage ? "animate" : "initial"}
            animate="animate"
            transition={{ type: "spring", duration: 0.4 }}
            className={`flex flex-col z-10 w-full ${
              message.role === "user" ? "items-end" : "items-start"
            }`}
            style={{
              transformOrigin:
                message.role === "user" ? "bottom right" : "bottom left",
            }}
            onMouseEnter={() =>
<<<<<<< HEAD
              !isInteractingWithPreview && !isMobile && setHoveredMessageId(messageKey)
            }
            onMouseLeave={() =>
              !isInteractingWithPreview && !isMobile && setHoveredMessageId(null)
            }
            onTouchStart={(e) => {
              if (!isMobile) return;
              
              // Check if touch is on link preview
              const target = e.target as HTMLElement;
              const linkPreviewParent = target.closest('.link-preview-container');
              
              if (!linkPreviewParent) {
                // Touch is on message, not link preview - show actions
                e.preventDefault();
                setHoveredMessageId(messageKey);
              }
              // If touch is on link preview, let it bubble up naturally
=======
              !isInteractingWithPreview && !isTouchDevice() && setHoveredMessageId(messageKey)
            }
            onMouseLeave={() =>
              !isInteractingWithPreview && !isTouchDevice() && setHoveredMessageId(null)
            }
            onTouchStart={(e) => {
              // Only show hover buttons on touch if not touching a link preview
              if (!isInteractingWithPreview && isTouchDevice()) {
                const target = e.target as HTMLElement;
                const isLinkPreview = target.closest('[data-link-preview]');
                if (!isLinkPreview) {
                  setHoveredMessageId(messageKey);
                }
              }
            }}
            onTouchEnd={() => {
              // Hide hover buttons after touch
              if (isTouchDevice()) {
                setTimeout(() => setHoveredMessageId(null), 100);
              }
>>>>>>> 794b7eac
            }}
          >
            <motion.div
              layout="position"
              className="text-[16px] text-gray-500 mb-0.5 font-['Geneva-9'] mb-[-2px] select-text flex items-center gap-2"
            >
              {message.role === "user" && (
                <>
                  {isAdmin && isRoomView && (
                    <TooltipProvider>
                      <Tooltip>
                        <TooltipTrigger asChild>
                          <motion.button
                            initial={{ opacity: 0, scale: 0.8 }}
                            animate={{
                              opacity: hoveredMessageId === messageKey ? 1 : 0,
                              scale: 1,
                            }}
                            className="h-3 w-3 text-gray-400 hover:text-red-600 transition-colors"
                            onClick={() => deleteMessage(message)}
                            aria-label="Delete message"
                          >
                            <Trash className="h-3 w-3" />
                          </motion.button>
                        </TooltipTrigger>
                        <TooltipContent>
                          <p>Delete</p>
                        </TooltipContent>
                      </Tooltip>
                    </TooltipProvider>
                  )}
                  <motion.button
                    initial={{ opacity: 0, scale: 0.8 }}
                    animate={{
                      opacity: hoveredMessageId === messageKey ? 1 : 0,
                      scale: 1,
                    }}
                    className="h-3 w-3 text-gray-400 hover:text-gray-600 transition-colors"
                    onClick={() => copyMessage(message)}
                    aria-label="Copy message"
                  >
                    {copiedMessageId === messageKey ? (
                      <Check className="h-3 w-3" />
                    ) : (
                      <Copy className="h-3 w-3" />
                    )}
                  </motion.button>
                </>
              )}
              <span
                className="max-w-[120px] inline-block overflow-hidden text-ellipsis whitespace-nowrap"
                title={
                  message.username || (message.role === "user" ? "You" : "Ryo")
                }
              >
                {message.username || (message.role === "user" ? "You" : "Ryo")}
              </span>{" "}
              <span className="text-gray-400 select-text">
                {message.createdAt ? (
                  (() => {
                    const messageDate = new Date(message.createdAt);
                    const today = new Date();
                    const isBeforeToday =
                      messageDate.getDate() !== today.getDate() ||
                      messageDate.getMonth() !== today.getMonth() ||
                      messageDate.getFullYear() !== today.getFullYear();

                    return isBeforeToday
                      ? messageDate.toLocaleDateString([], {
                          month: "short",
                          day: "numeric",
                        })
                      : messageDate.toLocaleTimeString([], {
                          hour: "numeric",
                          minute: "2-digit",
                        });
                  })()
                ) : (
                  <Loader2 className="h-3 w-3 animate-spin" />
                )}
              </span>
              {message.role === "assistant" && (
                <>
                  <motion.button
                    initial={{ opacity: 0, scale: 0.8 }}
                    animate={{
                      opacity: hoveredMessageId === messageKey ? 1 : 0,
                      scale: 1,
                    }}
                    className="h-3 w-3 text-gray-400 hover:text-gray-600 transition-colors"
                    onClick={() => copyMessage(message)}
                    aria-label="Copy message"
                  >
                    {copiedMessageId === messageKey ? (
                      <Check className="h-3 w-3" />
                    ) : (
                      <Copy className="h-3 w-3" />
                    )}
                  </motion.button>
                  {speechEnabled && (
                    <motion.button
                      initial={{ opacity: 0, scale: 0.8 }}
                      animate={{
                        opacity: hoveredMessageId === messageKey ? 1 : 0,
                        scale: 1,
                      }}
                      className="h-3 w-3 text-gray-400 hover:text-gray-600 transition-colors"
                      onClick={() => {
                        if (playingMessageId === messageKey) {
                          // Stop current playback
                          stop();
                          setPlayingMessageId(null);
                        } else {
                          stop();
                          // ensure any existing queue/segment cleared
                          setLocalHighlightSegment(null);
                          localHighlightQueueRef.current = [];
                          setSpeechLoadingId(null);

                          const text = displayContent.trim();
                          if (text) {
                            // Split into line-based chunks so each fetch starts immediately and
                            // the UI can advance per chunk.
                            const chunks: string[] = [];
                            const lines = text.split(/\r?\n/);

                            for (const line of lines) {
                              const trimmedLine = line.trim();
                              if (trimmedLine && trimmedLine.length > 0) {
                                chunks.push(trimmedLine);
                              }
                            }

                            if (chunks.length === 0) {
                              setPlayingMessageId(null);
                              setSpeechLoadingId(null);
                              return;
                            }

                            // Build highlight segments data – use *visible* character
                            // length (without Markdown markup like ** or []()) so the
                            // highlight aligns with what is actually rendered.
                            let charCursor = 0;
                            const segments = chunks.map((chunk) => {
                              // Calculate how many visible characters this chunk
                              // contributes by summing the lengths of the token
                              // contents produced by segmentText().
                              const visibleLen = segmentText(chunk).reduce(
                                (acc, token) => acc + token.content.length,
                                0
                              );

                              const seg = {
                                messageId: message.id || messageKey,
                                start: charCursor,
                                end: charCursor + visibleLen,
                              };
                              charCursor += visibleLen;
                              return seg;
                            });

                            localHighlightQueueRef.current = segments;
                            setLocalHighlightSegment(segments[0]);
                            setSpeechLoadingId(messageKey);

                            // Queue all chunks so network requests overlap.
                            chunks.forEach((chunk) => {
                              speak(chunk, () => {
                                // Shift queue and update highlight
                                localHighlightQueueRef.current.shift();
                                if (localHighlightQueueRef.current.length > 0) {
                                  setLocalHighlightSegment(
                                    localHighlightQueueRef.current[0]
                                  );
                                } else {
                                  setLocalHighlightSegment(null);
                                  setPlayingMessageId(null);
                                  setSpeechLoadingId(null);
                                }
                              });
                            });

                            setPlayingMessageId(messageKey);
                          } else {
                            setPlayingMessageId(null);
                            setSpeechLoadingId(null);
                          }
                        }
                      }}
                      aria-label={
                        playingMessageId === messageKey
                          ? "Stop speech"
                          : "Speak message"
                      }
                    >
                      {playingMessageId === messageKey ? (
                        speechLoadingId === messageKey ? (
                          <Loader2 className="h-3 w-3 animate-spin" />
                        ) : (
                          <Pause className="h-3 w-3" />
                        )
                      ) : (
                        <Volume2 className="h-3 w-3" />
                      )}
                    </motion.button>
                  )}
                </>
              )}
              {isRoomView &&
                message.role === "human" &&
                onSendMessage &&
                message.username && (
                  <TooltipProvider>
                    <Tooltip>
                      <TooltipTrigger asChild>
                        <motion.button
                          initial={{ opacity: 0, scale: 0.8 }}
                          animate={{
                            opacity: hoveredMessageId === messageKey ? 1 : 0,
                            scale: 1,
                          }}
                          className="h-3 w-3 text-gray-400 hover:text-blue-600 transition-colors"
                          onClick={() => onSendMessage(message.username!)}
                          aria-label="Send message"
                        >
                          <Send className="h-3 w-3" />
                        </motion.button>
                      </TooltipTrigger>
                      <TooltipContent>
                        <p>Message {message.username}</p>
                      </TooltipContent>
                    </Tooltip>
                  </TooltipProvider>
                )}
              {isAdmin && isRoomView && message.role !== "user" && (
                <TooltipProvider>
                  <Tooltip>
                    <TooltipTrigger asChild>
                      <motion.button
                        initial={{ opacity: 0, scale: 0.8 }}
                        animate={{
                          opacity: hoveredMessageId === messageKey ? 1 : 0,
                          scale: 1,
                        }}
                        className="h-3 w-3 text-gray-400 hover:text-red-600 transition-colors"
                        onClick={() => deleteMessage(message)}
                        aria-label="Delete message"
                      >
                        <Trash className="h-3 w-3" />
                      </motion.button>
                    </TooltipTrigger>
                    <TooltipContent>
                      <p>Delete</p>
                    </TooltipContent>
                  </Tooltip>
                </TooltipProvider>
              )}
            </motion.div>

            <motion.div
              layout="position"
              initial={{
                backgroundColor:
                  message.role === "user"
                    ? "#fef9c3"
                    : message.role === "assistant"
                    ? "#dbeafe"
                    : // For human messages, convert bg-color-100 to hex (approximately)
                    bgColorClass.split(" ")[0].includes("pink")
                    ? "#fce7f3"
                    : bgColorClass.split(" ")[0].includes("purple")
                    ? "#f3e8ff"
                    : bgColorClass.split(" ")[0].includes("indigo")
                    ? "#e0e7ff"
                    : bgColorClass.split(" ")[0].includes("teal")
                    ? "#ccfbf1"
                    : bgColorClass.split(" ")[0].includes("lime")
                    ? "#ecfccb"
                    : bgColorClass.split(" ")[0].includes("amber")
                    ? "#fef3c7"
                    : bgColorClass.split(" ")[0].includes("cyan")
                    ? "#cffafe"
                    : bgColorClass.split(" ")[0].includes("rose")
                    ? "#ffe4e6"
                    : "#f3f4f6", // gray-100 fallback
                color: "#000000",
              }}
              animate={
                isUrgentMessage(message.content)
                  ? {
                      backgroundColor: [
                        "#fee2e2", // Start with red for urgent (lighter red-100)
                        message.role === "user"
                          ? "#fef9c3"
                          : message.role === "assistant"
                          ? "#dbeafe"
                          : // For human messages, convert bg-color-100 to hex (approximately)
                          bgColorClass.split(" ")[0].includes("pink")
                          ? "#fce7f3"
                          : bgColorClass.split(" ")[0].includes("purple")
                          ? "#f3e8ff"
                          : bgColorClass.split(" ")[0].includes("indigo")
                          ? "#e0e7ff"
                          : bgColorClass.split(" ")[0].includes("teal")
                          ? "#ccfbf1"
                          : bgColorClass.split(" ")[0].includes("lime")
                          ? "#ecfccb"
                          : bgColorClass.split(" ")[0].includes("amber")
                          ? "#fef3c7"
                          : bgColorClass.split(" ")[0].includes("cyan")
                          ? "#cffafe"
                          : bgColorClass.split(" ")[0].includes("rose")
                          ? "#ffe4e6"
                          : "#f3f4f6", // gray-100 fallback
                      ],
                      color: ["#C92D2D", "#000000"],
                      transition: {
                        duration: 1,
                        repeat: 1,
                        repeatType: "reverse",
                        ease: "easeInOut",
                        delay: 0,
                      },
                    }
                  : {}
              }
              className={`${
                // Apply dynamic font size here
                `p-1.5 px-2 ${
                  bgColorClass ||
                  (message.role === "user"
                    ? "bg-yellow-100 text-black"
                    : "bg-blue-100 text-black")
                } ${
                  isHtmlCodeBlock(message.content).isHtml ||
                  message.parts?.some(
                    (part) =>
                      part.type === "text" &&
                      extractHtmlContent(part.text).hasHtml
                  )
                    ? "w-full"
                    : "w-fit max-w-[90%]"
                }`
              } min-h-[12px] rounded leading-snug font-geneva-12 break-words select-text`}
              style={{ fontSize: `${fontSize}px` }} // Apply font size via style prop
            >
              {message.role === "assistant" ? (
                <motion.div className="select-text flex flex-col gap-1">
                  {message.parts?.map((part, partIndex) => {
                    const partKey = `${messageKey}-part-${partIndex}`;
                    switch (part.type) {
                      case "text": {
                        const hasXmlTags =
                          /<textedit:(insert|replace|delete)/i.test(part.text);
                        if (hasXmlTags) {
                          const openTags = (
                            part.text.match(
                              /<textedit:(insert|replace|delete)/g
                            ) || []
                          ).length;
                          const closeTags = (
                            part.text.match(
                              /<\/textedit:(insert|replace)>|<textedit:delete[^>]*\/>/g
                            ) || []
                          ).length;
                          if (openTags !== closeTags) {
                            return (
                              <motion.span
                                key={partKey}
                                initial={{ opacity: 1 }}
                                animate={{ opacity: 1 }}
                                transition={{ duration: 0 }}
                                className="select-text italic"
                              >
                                editing...
                              </motion.span>
                            );
                          }
                        }

                        const rawPartContent = isUrgentMessage(part.text)
                          ? part.text.slice(4).trimStart()
                          : part.text;
                        const displayContent = decodeHtmlEntities(rawPartContent);
                        const { hasHtml, htmlContent, textContent } =
                          extractHtmlContent(displayContent);

                        return (
                          <div key={partKey} className="w-full">
                            <div className="whitespace-pre-wrap">
                              {textContent &&
                                (() => {
                                  const tokens = segmentText(
                                    textContent.trim()
                                  );
                                  let charPos = 0;
                                  return tokens.map((segment, idx) => {
                                    const start = charPos;
                                    const end =
                                      charPos + segment.content.length;
                                    charPos = end;
                                    return (
                                      <motion.span
                                        key={`${partKey}-segment-${idx}`}
                                        initial={
                                          isInitialMessage
                                            ? { opacity: 1, y: 0 }
                                            : { opacity: 0, y: 12 }
                                        }
                                        animate={{ opacity: 1, y: 0 }}
                                        className={`select-text ${
                                          isEmojiOnly(textContent)
                                            ? "text-[24px]"
                                            : ""
                                        } ${
                                          segment.type === "bold"
                                            ? "font-bold"
                                            : segment.type === "italic"
                                            ? "italic"
                                            : ""
                                        }`}
                                        style={{
                                          userSelect: "text",
                                          fontSize: isEmojiOnly(textContent)
                                            ? undefined
                                            : `${fontSize}px`,
                                        }}
                                        transition={{
                                          duration: 0.08,
                                          delay: idx * 0.02,
                                          ease: "easeOut",
                                          onComplete: () => {
                                            if (idx % 2 === 0) {
                                              playNote();
                                            }
                                          },
                                        }}
                                      >
                                        {/* Apply highlight */}
                                        {highlightActive &&
                                        start <
                                          (combinedHighlightSeg?.end ?? 0) &&
                                        end >
                                          (combinedHighlightSeg?.start ?? 0) ? (
                                          <span className="animate-highlight">
                                            {segment.type === "link" &&
                                            segment.url ? (
                                              <a
                                                href={segment.url}
                                                target="_blank"
                                                rel="noopener noreferrer"
                                                className="text-blue-600 hover:underline"
                                                onClick={(e) =>
                                                  e.stopPropagation()
                                                }
                                              >
                                                {segment.content}
                                              </a>
                                            ) : (
                                              segment.content
                                            )}
                                          </span>
                                        ) : segment.type === "link" &&
                                          segment.url ? (
                                          <a
                                            href={segment.url}
                                            target="_blank"
                                            rel="noopener noreferrer"
                                            className="text-blue-600 hover:underline"
                                            onClick={(e) => e.stopPropagation()}
                                          >
                                            {segment.content}
                                          </a>
                                        ) : (
                                          segment.content
                                        )}
                                      </motion.span>
                                    );
                                  });
                                })()}
                            </div>
                            {hasHtml && htmlContent && (
                              <HtmlPreview
                                htmlContent={htmlContent}
                                onInteractionChange={
                                  setIsInteractingWithPreview
                                }
                                isStreaming={
                                  isLoading &&
                                  message === messages[messages.length - 1]
                                }
                                playElevatorMusic={playElevatorMusic}
                                stopElevatorMusic={stopElevatorMusic}
                                playDingSound={playDingSound}
                                className="my-1"
                              />
                            )}
                          </div>
                        );
                      }
                      case "tool-invocation": {
                        return (
                          <ToolInvocationMessage
                            key={partKey}
                            part={part as ToolInvocationPart}
                            partKey={partKey}
                            isLoading={isLoading}
                            getAppName={getAppName}
                            formatToolName={formatToolName}
                            setIsInteractingWithPreview={
                              setIsInteractingWithPreview
                            }
                            playElevatorMusic={playElevatorMusic}
                            stopElevatorMusic={stopElevatorMusic}
                            playDingSound={playDingSound}
                          />
                        );
                      }
                      default:
                        return null;
                    }
                  })}
                  
                  {/* Link Previews for Assistant Messages */}
                  {(() => {
                    const allUrls = new Set<string>();
                    message.parts?.forEach(part => {
                      if (part.type === "text") {
                        const partContent = isUrgentMessage(part.text) 
                          ? part.text.slice(4).trimStart() 
                          : part.text;
                        const decodedContent = decodeHtmlEntities(partContent);
                        const { textContent } = extractHtmlContent(decodedContent);
                        if (textContent) {
                          extractUrls(textContent).forEach(url => allUrls.add(url));
                        }
                      }
                    });
                    
                    if (allUrls.size === 0) return null;
                    
                    return (
                      <div className="flex flex-col gap-2 mt-2 w-full">
                        {Array.from(allUrls).map((url, index) => (
                          <LinkPreview
                            key={`${messageKey}-assistant-link-${index}`}
                            url={url}
                            className="w-full"
                          />
                        ))}
                      </div>
                    );
                  })()}
                </motion.div>
              ) : (
                <>
                  <span
                    className={`select-text whitespace-pre-wrap ${
                      isEmojiOnly(displayContent) ? "text-[24px]" : ""
                    }`}
                    style={{
                      userSelect: "text",
                      fontSize: isEmojiOnly(displayContent)
                        ? undefined
                        : `${fontSize}px`,
                    }} // Apply font size via style prop
                  >
                    {(() => {
                      const tokens = segmentText(displayContent);
                      let charPos2 = 0;
                      return tokens.map((segment, idx) => {
                        const start2 = charPos2;
                        const end2 = charPos2 + segment.content.length;
                        charPos2 = end2;
                        const isHighlight =
                          highlightActive &&
                          start2 < (combinedHighlightSeg?.end ?? 0) &&
                          end2 > (combinedHighlightSeg?.start ?? 0);
                        const contentNode =
                          segment.type === "link" && segment.url ? (
                            <a
                              href={segment.url}
                              target="_blank"
                              rel="noopener noreferrer"
                              className="text-blue-600 hover:underline"
                              onClick={(e) => e.stopPropagation()}
                            >
                              {segment.content}
                            </a>
                          ) : (
                            segment.content
                          );
                        return (
                          <span
                            key={`${messageKey}-segment-${idx}`}
                            className={`${
                              segment.type === "bold"
                                ? "font-bold"
                                : segment.type === "italic"
                                ? "italic"
                                : ""
                            }`}
                          >
                            {isHighlight ? (
                              <span className="bg-yellow-200 animate-highlight">
                                {contentNode}
                              </span>
                            ) : (
                              contentNode
                            )}
                          </span>
                        );
                      });
                    })()}
                  </span>
                  {isHtmlCodeBlock(displayContent).isHtml && (
                    <HtmlPreview
                      htmlContent={isHtmlCodeBlock(displayContent).content}
                      onInteractionChange={setIsInteractingWithPreview}
                      playElevatorMusic={playElevatorMusic}
                      stopElevatorMusic={stopElevatorMusic}
                      playDingSound={playDingSound}
                    />
                  )}
                </>
              )}
            </motion.div>
            
            {/* Link Previews */}
            {(() => {
              const urls = extractUrls(displayContent);
              if (urls.length === 0) return null;
              
              return (
                <div className="flex flex-col gap-2 mt-2 max-w-[90%]">
                  {urls.map((url, index) => (
                    <LinkPreview
                      key={`${messageKey}-link-${index}`}
                      url={url}
                      className="w-full"
                    />
                  ))}
                </div>
              );
            })()}
          </motion.div>
        );
      })}
      {error &&
        (() => {
          const errorMessage = getErrorMessage(error);

          // Check if it's a rate limit error that's handled elsewhere
          const isRateLimitError =
            errorMessage === "Daily AI message limit reached." ||
            errorMessage === "Set a username to continue chatting with Ryo.";

          // Don't show these errors in chat since they're handled by other UI
          if (isRateLimitError) return null;

          // Special handling for login message - render in gray like "Start a new conversation?"
          if (errorMessage === "Login to continue chatting with Ryo.") {
            return (
              <motion.div
                layout="position"
                key="login-message"
                initial={{ opacity: 0, y: 20 }}
                animate={{ opacity: 1, y: 0 }}
                className="flex items-center gap-2 text-gray-500 font-['Geneva-9'] text-[16px] antialiased h-[12px]"
              >
                <MessageSquare className="h-3 w-3" />
                <span>{errorMessage}</span>
              </motion.div>
            );
          }

          return (
            <motion.div
              layout="position"
              key="error-indicator"
              initial={{ opacity: 0 }}
              animate={{ opacity: 1 }}
              exit={{ opacity: 0 }}
              className="flex items-start gap-2 text-red-600 font-['Geneva-9'] text-[16px] antialiased pl-1 py-1"
            >
              <AlertCircle className="h-3 w-3 mt-0.5 flex-shrink-0" />
              <div className="flex-1 flex flex-row items-start justify-between gap-1">
                <span className="leading-none">{errorMessage}</span>
                {onRetry && (
                  <Button
                    size="sm"
                    variant="link"
                    onClick={onRetry}
                    className="m-0 p-0 h-auto text-red-600 text-[16px] h-[16px] hover:text-red-700"
                  >
                    Retry
                  </Button>
                )}
              </div>
            </motion.div>
          );
        })()}
    </AnimatePresence>
  );
}
// --- END NEW INNER COMPONENT ---

export function ChatMessages({
  messages,
  isLoading,
  error,
  onRetry,
  onClear,
  isRoomView,
  roomId,
  isAdmin = false,
  username,
  onMessageDeleted,
  fontSize, // Destructure font size prop
  scrollToBottomTrigger, // Destructure scroll trigger prop
  highlightSegment,
  isSpeaking,
  onSendMessage,
}: ChatMessagesProps) {
  return (
    // Use StickToBottom component as the main container
    <StickToBottom
      className="flex-1 relative flex flex-col overflow-hidden w-full h-full"
      // Optional props for smooth scrolling behavior
      resize="smooth"
      initial="instant"
    >
      {/* StickToBottom.Content wraps the actual scrollable content */}
      <StickToBottom.Content className="flex flex-col gap-1 p-3 pt-12 pb-14">
        {/* Render the inner component here */}
        <ChatMessagesContent
          messages={messages}
          isLoading={isLoading}
          error={error}
          onRetry={onRetry}
          onClear={onClear}
          isRoomView={isRoomView}
          roomId={roomId}
          isAdmin={isAdmin}
          username={username}
          onMessageDeleted={onMessageDeleted}
          fontSize={fontSize}
          scrollToBottomTrigger={scrollToBottomTrigger}
          highlightSegment={highlightSegment}
          isSpeaking={isSpeaking}
          onSendMessage={onSendMessage}
        />
      </StickToBottom.Content>

      {/* Render the scroll-to-bottom button */}
      <ScrollToBottomButton />
    </StickToBottom>
  );
}<|MERGE_RESOLUTION|>--- conflicted
+++ resolved
@@ -36,7 +36,6 @@
   TooltipTrigger,
 } from "@/components/ui/tooltip";
 import { LinkPreview } from "@/components/shared/LinkPreview";
-import { useIsMobile } from "@/hooks/useIsMobile";
 
 // --- Color Hashing for Usernames ---
 const userColors = [
@@ -302,7 +301,6 @@
   const [hoveredMessageId, setHoveredMessageId] = useState<string | null>(null);
   const [isInteractingWithPreview, setIsInteractingWithPreview] =
     useState(false);
-  const isMobile = useIsMobile();
 
   // Helper to detect if we're on a touch device
   const isTouchDevice = () => {
@@ -530,26 +528,6 @@
                 message.role === "user" ? "bottom right" : "bottom left",
             }}
             onMouseEnter={() =>
-<<<<<<< HEAD
-              !isInteractingWithPreview && !isMobile && setHoveredMessageId(messageKey)
-            }
-            onMouseLeave={() =>
-              !isInteractingWithPreview && !isMobile && setHoveredMessageId(null)
-            }
-            onTouchStart={(e) => {
-              if (!isMobile) return;
-              
-              // Check if touch is on link preview
-              const target = e.target as HTMLElement;
-              const linkPreviewParent = target.closest('.link-preview-container');
-              
-              if (!linkPreviewParent) {
-                // Touch is on message, not link preview - show actions
-                e.preventDefault();
-                setHoveredMessageId(messageKey);
-              }
-              // If touch is on link preview, let it bubble up naturally
-=======
               !isInteractingWithPreview && !isTouchDevice() && setHoveredMessageId(messageKey)
             }
             onMouseLeave={() =>
@@ -561,16 +539,10 @@
                 const target = e.target as HTMLElement;
                 const isLinkPreview = target.closest('[data-link-preview]');
                 if (!isLinkPreview) {
+                  e.preventDefault();
                   setHoveredMessageId(messageKey);
                 }
               }
-            }}
-            onTouchEnd={() => {
-              // Hide hover buttons after touch
-              if (isTouchDevice()) {
-                setTimeout(() => setHoveredMessageId(null), 100);
-              }
->>>>>>> 794b7eac
             }}
           >
             <motion.div
