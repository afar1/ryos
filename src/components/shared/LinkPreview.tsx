--- conflicted
+++ resolved
@@ -2,7 +2,6 @@
 import { motion } from "framer-motion";
 import { Loader2, AlertCircle, Music, ExternalLink } from "lucide-react";
 import { useLaunchApp } from "@/hooks/useLaunchApp";
-import { useIsMobile } from "@/hooks/useIsMobile";
 
 interface LinkMetadata {
   title?: string;
@@ -31,7 +30,6 @@
     return isYouTubeUrl(url);
   });
   const launchApp = useLaunchApp();
-  const isMobile = useIsMobile();
 
   // Helper function to extract YouTube video ID
   const extractYouTubeVideoId = (url: string): string | null => {
@@ -58,24 +56,14 @@
     }
   };
 
-<<<<<<< HEAD
-  // Handle adding to Videos
-  const handleAddToVideos = (e: React.MouseEvent | React.TouchEvent) => {
-=======
   // Handle opening YouTube externally
-  const handleOpenYouTube = (e: React.MouseEvent) => {
->>>>>>> 794b7eac
+  const handleOpenYouTube = (e: React.MouseEvent | React.TouchEvent) => {
     e.stopPropagation();
     window.open(url, "_blank", "noopener,noreferrer");
   };
 
-<<<<<<< HEAD
-  // Handle opening in Internet Explorer
-  const handleOpenInIE = (e: React.MouseEvent | React.TouchEvent) => {
-=======
   // Handle opening link externally
-  const handleOpenExternally = (e: React.MouseEvent) => {
->>>>>>> 794b7eac
+  const handleOpenExternally = (e: React.MouseEvent | React.TouchEvent) => {
     e.stopPropagation();
     window.open(url, "_blank", "noopener,noreferrer");
   };
@@ -154,16 +142,19 @@
     return null;
   }
 
-<<<<<<< HEAD
-  const handleClick = (e: React.MouseEvent | React.TouchEvent) => {
-    // On mobile, navigate directly without any delay
-    if (isMobile && 'touches' in e) {
+  const handleClick = (e?: React.MouseEvent | React.TouchEvent) => {
+    // Helper to detect if we're on a touch device
+    const isTouchDevice = () => {
+      return 'ontouchstart' in window || navigator.maxTouchPoints > 0;
+    };
+
+    // On mobile touch, navigate directly to external link
+    if (e && 'touches' in e && isTouchDevice()) {
       e.stopPropagation();
       window.open(url, "_blank", "noopener,noreferrer");
-    } else {
-      window.open(url, "_blank", "noopener,noreferrer");
-=======
-  const handleClick = () => {
+      return;
+    }
+
     if (isYouTubeUrl(url)) {
       // For YouTube links, launch Videos app
       const videoId = extractYouTubeVideoId(url);
@@ -183,7 +174,6 @@
       launchApp("internet-explorer", { 
         initialData: { url: cleanUrl, year: "current" }
       });
->>>>>>> 794b7eac
     }
   };
 
@@ -194,16 +184,11 @@
       className={`link-preview-container bg-white border border-gray-200 overflow-hidden hover:shadow-md transition-shadow cursor-pointer font-geneva-12 ${className}`}
       style={{ borderRadius: '3px' }}
       onClick={handleClick}
-<<<<<<< HEAD
       onTouchStart={(e) => {
-        if (isMobile) {
-          // Prevent the parent message from handling this touch
-          e.stopPropagation();
-        }
+        // Prevent the parent message from handling this touch
+        e.stopPropagation();
       }}
-=======
       data-link-preview
->>>>>>> 794b7eac
     >
       {isFullWidthThumbnail && metadata.image ? (
         // Full width thumbnail layout with overlay
@@ -248,7 +233,7 @@
               <div className="flex gap-2 pt-2 border-t border-gray-100">
                 <button
                   onClick={handleAddToIpod}
-                  onTouchStart={(e) => isMobile && e.stopPropagation()}
+                  onTouchStart={(e) => e.stopPropagation()}
                   className="flex items-center justify-center gap-1.5 px-3 py-2 text-[12px] bg-gray-100 hover:bg-gray-200 rounded-md transition-colors flex-1"
                   title="Add to iPod"
                   data-link-preview
@@ -257,12 +242,8 @@
                   <span>Add to iPod</span>
                 </button>
                 <button
-<<<<<<< HEAD
-                  onClick={handleAddToVideos}
-                  onTouchStart={(e) => isMobile && e.stopPropagation()}
-=======
                   onClick={handleOpenYouTube}
->>>>>>> 794b7eac
+                  onTouchStart={(e) => e.stopPropagation()}
                   className="flex items-center justify-center gap-1.5 px-3 py-2 text-[12px] bg-gray-100 hover:bg-gray-200 rounded-md transition-colors flex-1"
                   title="Open YouTube"
                   data-link-preview
@@ -274,12 +255,8 @@
             ) : (
               <div className="flex gap-2 pt-2 border-t border-gray-100">
                 <button
-<<<<<<< HEAD
-                  onClick={handleOpenInIE}
-                  onTouchStart={(e) => isMobile && e.stopPropagation()}
-=======
                   onClick={handleOpenExternally}
->>>>>>> 794b7eac
+                  onTouchStart={(e) => e.stopPropagation()}
                   className="flex items-center justify-center gap-1.5 px-3 py-2 text-[12px] bg-gray-100 hover:bg-gray-200 rounded-md transition-colors w-full"
                   title="Open Externally"
                   data-link-preview
@@ -379,7 +356,7 @@
               <div className="flex gap-2 pt-2 border-t border-gray-100">
                 <button
                   onClick={handleAddToIpod}
-                  onTouchStart={(e) => isMobile && e.stopPropagation()}
+                  onTouchStart={(e) => e.stopPropagation()}
                   className="flex items-center justify-center gap-1.5 px-3 py-2 text-[12px] bg-gray-100 hover:bg-gray-200 rounded-md transition-colors flex-1"
                   title="Add to iPod"
                   data-link-preview
@@ -388,12 +365,8 @@
                   <span>Add to iPod</span>
                 </button>
                 <button
-<<<<<<< HEAD
-                  onClick={handleAddToVideos}
-                  onTouchStart={(e) => isMobile && e.stopPropagation()}
-=======
                   onClick={handleOpenYouTube}
->>>>>>> 794b7eac
+                  onTouchStart={(e) => e.stopPropagation()}
                   className="flex items-center justify-center gap-1.5 px-3 py-2 text-[12px] bg-gray-100 hover:bg-gray-200 rounded-md transition-colors flex-1"
                   title="Open YouTube"
                   data-link-preview
@@ -405,12 +378,8 @@
             ) : (
               <div className="flex gap-2 pt-2 border-t border-gray-100">
                 <button
-<<<<<<< HEAD
-                  onClick={handleOpenInIE}
-                  onTouchStart={(e) => isMobile && e.stopPropagation()}
-=======
                   onClick={handleOpenExternally}
->>>>>>> 794b7eac
+                  onTouchStart={(e) => e.stopPropagation()}
                   className="flex items-center justify-center gap-1.5 px-3 py-2 text-[12px] bg-gray-100 hover:bg-gray-200 rounded-md transition-colors w-full"
                   title="Open Externally"
                   data-link-preview
